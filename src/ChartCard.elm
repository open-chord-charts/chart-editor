module ChartCard exposing (..)

import Html exposing (..)
import Html.Attributes exposing (..)
import Html.Events exposing (..)
import Json.Decode as Decode exposing (Decoder)
import List.Extra as List
import Music.Chart exposing (..)
import Music.Chord exposing (..)
import Music.Note as Note exposing (..)
import Svg exposing (svg)
import Svg.Attributes


-- CONSTANTS


defaultChord : Chord
defaultChord =
    Chord noteC Major


defaultBar : Bar
defaultBar =
    Bar [ defaultChord ]


defaultPart : Part
defaultPart =
    Part "" [ defaultBar ]


nbBarsByRow : Int
nbBarsByRow =
    8


youFoundABugMessage : String
youFoundABugMessage =
    "Should never happen – you found a bug :-)"



-- TYPES


type alias BarIndex =
    Int


type alias ChordIndex =
    Int


type alias RowIndex =
    Int



-- MODEL


type alias BarReference =
    { partIndex : PartIndex
    , barIndex : BarIndex
    }


type Selection
    = PartSelection PartIndex
    | BarSelection BarReference


getBarAtReference : BarReference -> Chart -> Maybe Bar
getBarAtReference barReference chart =
    getBarsOfPartByIndex barReference.partIndex chart
        |> List.getAt barReference.barIndex


updateBarAt : BarReference -> (Bar -> Bar) -> Chart -> Chart
updateBarAt barReference updateBar chart =
    updatePartAtIndex barReference.partIndex
        (mapPartBars
            (List.indexedMap
                (\barIndex bar ->
                    if barIndex == barReference.barIndex then
                        updateBar bar
                    else
                        bar
                )
            )
        )
        chart


updatePartAtIndex : PartIndex -> (Part -> Part) -> Chart -> Chart
updatePartAtIndex partIndex updatePart chart =
    let
        newParts =
            chart.parts
                |> List.indexedMap
                    (\partIndex1 part ->
                        if partIndex == partIndex1 then
                            updatePart part
                        else
                            part
                    )
    in
        { chart | parts = newParts }


removePartAtIndex : PartIndex -> Chart -> Chart
removePartAtIndex partIndex chart =
    let
        newParts =
            chart.parts
                |> List.indexedMap (,)
                |> List.filterMap
                    (\( partIndex1, part ) ->
                        if partIndex == partIndex1 then
                            Nothing
                        else
                            Just part
                    )
    in
        { chart | parts = newParts }


type ChartStatus
    = ViewStatus
    | EditStatus Selection


type alias Model =
    { chart : Chart
    , status : ChartStatus
    , viewedKey : Key
    }


init : Chart -> Model
init chart =
    { chart = chart
    , status = ViewStatus
    , viewedKey = chart.key
    }



-- MSG


type Msg
    = AddBar BarReference
    | AddChord BarReference
    | AddPart PartIndex
    | DuplicatePart PartIndex
    | Edit
    | MovePart PartIndex PartIndex
    | RemoveBar BarReference
    | RemoveChord BarReference ChordIndex
    | RemovePart PartIndex
    | Save
    | SelectBar BarReference
    | SelectPart PartIndex
    | SetBarRepeat BarReference Bool
    | SetPartName PartIndex PartName
    | SetPartRepeat PartIndex Bool
    | SetChord BarReference ChordIndex Chord
    | SetViewKey Key



-- UPDATE


update : Msg -> Model -> Model
update msg model =
    let
        addPart : PartIndex -> Part -> Model -> Model
        addPart partIndex part model =
            let
                newParts =
                    model.chart.parts
                        |> List.splitAt partIndex
                        |> (\( init, tail ) -> init ++ [ part ] ++ tail)

                chart =
                    model.chart

                newChart =
                    { chart | parts = newParts }

                newStatus =
                    EditStatus (PartSelection partIndex)
            in
                { model
                    | chart = newChart
                    , status = newStatus
                }

        removePart : PartIndex -> Model -> Model
        removePart partIndex model =
            let
                newChart =
                    model.chart
                        |> removePartAtIndex partIndex

                nbParts =
                    List.length newChart.parts

                newStatus =
                    EditStatus
                        (PartSelection
                            (if partIndex > nbParts - 1 then
                                Basics.max 0 (nbParts - 1)
                             else
                                partIndex
                            )
                        )
            in
                { model
                    | chart = newChart
                    , status = newStatus
                }
    in
        case msg of
            AddBar barReference ->
                let
                    newChart =
                        model.chart
                            |> updatePartAtIndex barReference.partIndex
                                (mapPartBars
                                    (List.splitAt barReference.barIndex
                                        >> (\( init, tail ) -> init ++ [ defaultBar ] ++ tail)
                                    )
                                )

                    newStatus =
                        EditStatus (BarSelection barReference)
                in
                    { model
                        | chart = newChart
                        , status = newStatus
                    }

            AddChord barReference ->
                let
                    newChart =
                        model.chart
                            |> updateBarAt barReference (mapBarChords (\chords -> chords ++ [ defaultChord ]))
                in
                    { model | chart = newChart }

            AddPart partIndex ->
                addPart partIndex defaultPart model

            DuplicatePart partIndex ->
                case List.getAt partIndex model.chart.parts of
                    Nothing ->
                        model

                    Just part ->
                        addPart (partIndex + 1) part model

            Edit ->
                let
                    newStatus =
                        EditStatus (BarSelection { partIndex = 0, barIndex = 0 })
                in
                    { model | status = newStatus }

            MovePart fromPartIndex toPartIndex ->
                case List.getAt fromPartIndex model.chart.parts of
                    Nothing ->
                        model

                    Just part ->
                        model
                            |> removePart fromPartIndex
                            |> addPart toPartIndex part

            RemoveBar barReference ->
                let
                    newChart =
                        model.chart
                            |> updatePartAtIndex barReference.partIndex
                                (mapPartBars (List.removeAt barReference.barIndex))

                    nbBars =
                        getBarsOfPartByIndex barReference.partIndex newChart
                            |> List.length

                    newBarIndex =
                        if barReference.barIndex > nbBars - 1 then
                            Basics.max 0 (nbBars - 1)
                        else
                            barReference.barIndex

                    newStatus =
                        EditStatus
                            (BarSelection { barReference | barIndex = newBarIndex })
                in
                    { model
                        | chart = newChart
                        , status = newStatus
                    }

            RemoveChord barReference chordIndex ->
                let
                    newChart =
                        model.chart
                            |> updateBarAt barReference (mapBarChords (List.removeAt chordIndex))
                in
                    { model | chart = newChart }

            RemovePart partIndex ->
                removePart partIndex model

            Save ->
                { model | status = ViewStatus }

            SelectBar barReference ->
                let
                    newStatus =
                        EditStatus (BarSelection barReference)
                in
                    { model | status = newStatus }

            SelectPart partIndex ->
                let
                    newStatus =
                        EditStatus (PartSelection partIndex)
                in
                    { model | status = newStatus }

            SetBarRepeat barReference checked ->
                let
                    newChart =
                        model.chart
                            |> updateBarAt barReference
                                (\_ ->
                                    if checked then
                                        BarRepeat
                                    else
                                        defaultBar
                                )
                in
                    { model | chart = newChart }

            SetPartName partIndex partName ->
                let
                    newChart =
                        model.chart
                            |> updatePartAtIndex partIndex
                                (\part ->
                                    case part of
                                        Part _ bars ->
                                            Part partName bars

                                        PartRepeat _ ->
                                            PartRepeat partName
                                )
                in
                    { model | chart = newChart }

            SetPartRepeat partIndex checked ->
                let
                    newChart =
                        model.chart
                            |> updatePartAtIndex partIndex
                                (\part ->
                                    let
                                        partName =
                                            getPartName part
                                    in
                                        if checked then
                                            PartRepeat partName
                                        else
                                            Part partName [ defaultBar ]
                                )
                in
                    { model | chart = newChart }

            SetChord barReference chordIndex chord ->
                let
                    newChart =
                        model.chart
                            |> updateBarAt barReference
                                (mapBarChords
                                    (List.indexedMap
                                        (\chordIndex1 chord1 ->
                                            if chordIndex == chordIndex1 then
                                                chord
                                            else
                                                chord1
                                        )
                                    )
                                )
                in
                    { model | chart = newChart }

            SetViewKey key ->
                { model | viewedKey = key }



-- VIEW


view : Model -> Html Msg
<<<<<<< HEAD
view { chart, status, viewKey } =
    let
        (Key viewNote) =
            viewKey
    in
        card chart.title
            (keyToString chart.key)
            [ table
                [ class "mv3 dt--fixed collapse" ]
                [ let
                    viewedChart =
                        case status of
                            EditStatus _ ->
                                chart

                            ViewStatus ->
                                chart
                                    |> Music.Chart.transpose viewKey
                  in
                    tbody []
                        (viewedChart.parts
                            |> List.indexedMap (viewPart chart status)
                            |> List.concat
                        )
                ]
            , case status of
                EditStatus selection ->
                    div []
                        [ button Primary
                            NotPressed
                            [ onClick Save ]
                            [ text "Save" ]
                        , case selection of
                            BarSelection barReference ->
                                case getBarAtReference barReference chart of
                                    Nothing ->
                                        text youFoundABugMessage

                                    Just selectedBar ->
                                        viewBarEditor chart barReference selectedBar

                            PartSelection partIndex ->
                                case List.getAt partIndex chart.parts of
                                    Nothing ->
                                        text youFoundABugMessage

                                    Just part ->
                                        viewPartEditor chart partIndex part
=======
view { chart, status, viewedKey } =
    card chart.title
        (keyToString chart.key)
        ([ div [ class "dt dt--fixed collapse mv3 athelas" ]
            (let
                viewedChart =
                    case status of
                        EditStatus _ ->
                            chart

                        ViewStatus ->
                            chart
                                |> Music.Chart.transpose viewedKey
             in
                viewedChart
                    |> .parts
                    |> List.indexedMap (viewPart chart status)
                    |> List.concat
            )
         ]
            ++ (case status of
                    EditStatus _ ->
                        []

                    ViewStatus ->
                        [ toolbar
                            [ label []
                                [ text "Transpose to: "
                                , let
                                    (Key viewedNote) =
                                        viewedKey
                                  in
                                    viewSelectNote viewedNote (Key >> SetViewKey)
                                ]
                            ]
>>>>>>> 915113a1
                        ]
               )
            ++ [ (case status of
                    EditStatus selection ->
                        div []
                            [ button Primary
                                NotPressed
                                [ onClick Save ]
                                [ text "Save" ]
                            , (case selection of
                                BarSelection barReference ->
                                    case getBarAtReference barReference chart of
                                        Nothing ->
                                            text youFoundABugMessage

                                        Just selectedBar ->
                                            viewBarEditor chart barReference selectedBar

                                PartSelection partIndex ->
                                    case List.getAt partIndex chart.parts of
                                        Nothing ->
                                            text youFoundABugMessage

                                        Just part ->
                                            viewPartEditor chart partIndex part
                              )
                            ]

<<<<<<< HEAD
                ViewStatus ->
                    div []
                        [ toolbar
                            [ label []
                                [ text "Transpose to: "
                                , viewSelectNote viewNote (Key >> SetViewKey)
                                ]
                            ]
                        , button Primary
                            NotPressed
                            [ onClick Edit ]
                            [ text "Edit" ]
                        ]
            ]
=======
                    ViewStatus ->
                        button Primary
                            NotPressed
                            [ onClick Edit ]
                            [ text "Edit" ]
                 )
               ]
        )
>>>>>>> 915113a1


viewBarEditor : Chart -> BarReference -> Bar -> Html Msg
viewBarEditor chart barReference bar =
    let
        barRepeatCheckbox isChecked =
            label []
                [ input
                    [ checked isChecked
                    , onCheck (SetBarRepeat barReference)
                    , type_ "checkbox"
                    ]
                    []
                , text " repeated bar"
                ]
    in
        div []
            ((case bar of
                Bar chords ->
                    [ toolbar [ barRepeatCheckbox False ] ]
                        ++ (chords
                                |> List.indexedMap
                                    (\chordIndex (Chord note quality) ->
                                        toolbar
                                            [ viewNoteSelector note
                                                (\selectedNote ->
                                                    SetChord barReference chordIndex (Chord selectedNote quality)
                                                )
                                            , viewQualitySelector quality
                                                (\selectedQuality ->
                                                    SetChord barReference chordIndex (Chord note selectedQuality)
                                                )
                                            , button Secondary
                                                NotPressed
                                                [ onClick (RemoveChord barReference chordIndex) ]
                                                [ text "Remove chord" ]
                                            ]
                                    )
                           )
                        ++ [ toolbar
                                [ button Secondary
                                    NotPressed
                                    [ onClick (AddChord barReference) ]
                                    [ text "Add chord in bar" ]
                                ]
                           ]

                BarRepeat ->
                    [ toolbar
                        [ barRepeatCheckbox True ]
                    ]
             )
                ++ [ toolbar
                        [ button Secondary
                            NotPressed
                            [ class "mr1"
                            , onClick (AddBar barReference)
                            ]
                            [ text "Add bar before" ]
                        , button Secondary
                            NotPressed
                            [ class "mr1"
                            , onClick (AddBar { barReference | barIndex = barReference.barIndex + 1 })
                            ]
                            [ text "Add bar after" ]
                        , let
                            removeDisabled =
                                (getBarsOfPartByIndex barReference.partIndex chart |> List.length) == 1
                          in
                            button Secondary
                                NotPressed
                                [ class "mr1"
                                , disabled removeDisabled
                                , onClick (RemoveBar barReference)
                                ]
                                [ text "Remove bar" ]
                        ]
                   ]
            )


viewPartEditor : Chart -> PartIndex -> Part -> Html Msg
viewPartEditor chart partIndex part =
    let
        partRepeatCheckbox isChecked =
            label []
                [ input
                    [ checked isChecked
                    , onCheck (SetPartRepeat partIndex)
                    , type_ "checkbox"
                    ]
                    []
                , text " repeated part"
                ]
    in
        div []
            ([ toolbar
                [ partRepeatCheckbox (isPartRepeat part)
                ]
             , toolbar
                [ input
                    [ class "pa2 w3 ba br2 b--mid-gray"
                    , onInput (SetPartName partIndex)
                    , value (getPartName part)
                    ]
                    []
                ]
             ]
                ++ (case part of
                        PartRepeat _ ->
                            []

                        Part _ bars ->
                            [ toolbar
                                [ button Secondary
                                    NotPressed
                                    [ class "mr1"
                                    , onClick (AddBar (BarReference partIndex 0))
                                    ]
                                    [ text "Add bar at start" ]
                                , button Secondary
                                    NotPressed
                                    [ class "mr1"
                                    , onClick (AddBar (BarReference partIndex (List.length bars)))
                                    ]
                                    [ text "Add bar at end" ]
                                ]
                            ]
                   )
                ++ [ toolbar
                        [ button Secondary
                            NotPressed
                            [ class "mr1"
                            , onClick (AddPart partIndex)
                            ]
                            [ text "Add part before" ]
                        , button Secondary
                            NotPressed
                            [ class "mr1"
                            , onClick (AddPart (partIndex + 1))
                            ]
                            [ text "Add part after" ]
                        , button Secondary
                            NotPressed
                            [ class "mr1"
                            , onClick (DuplicatePart partIndex)
                            ]
                            [ text "Duplicate part" ]
                        , button Secondary
                            NotPressed
                            [ class "mr1"
                            , disabled (partIndex == 0)
                            , onClick (MovePart partIndex (partIndex - 1))
                            ]
                            [ text "Move part up" ]
                        , button Secondary
                            NotPressed
                            [ class "mr1"
                            , disabled (partIndex == List.length chart.parts - 1)
                            , onClick (MovePart partIndex (partIndex + 1))
                            ]
                            [ text "Move part down" ]
                        , button Secondary
                            NotPressed
                            [ class "mr1"
                            , disabled (List.length chart.parts == 1)
                            , onClick (RemovePart partIndex)
                            ]
                            [ text "Remove part" ]
                        ]
                   ]
            )


viewSelectNote : Note -> (Note -> Msg) -> Html Msg
viewSelectNote selectedNote tagger =
    select
        [ on "change"
            (targetValue
                |> Decode.andThen noteDecoder
                |> Decode.map tagger
            )
        ]
        (Note.notes
            |> List.map
                (\note ->
                    let
                        noteStr =
                            Note.toString note
                    in
                        option
                            [ selected (note == selectedNote)
                            , value noteStr
                            ]
                            [ text noteStr ]
                )
        )


viewNoteSelector : Note -> (Note -> Msg) -> Html Msg
viewNoteSelector preSelectedNote noteToMsg =
    div []
        (Note.notes
            |> List.map
                (\note ->
                    let
                        noteStr =
                            Note.toString note
                    in
                        button Secondary
                            (if note == preSelectedNote then
                                Pressed
                             else
                                NotPressed
                            )
                            [ class "mr1 w3 tc"
                            , onClick (noteToMsg note)
                            ]
                            [ text noteStr ]
                )
        )


viewQualitySelector : Quality -> (Quality -> Msg) -> Html Msg
viewQualitySelector preSelectedQuality qualityToMsg =
    div []
        (Music.Chord.qualities
            |> List.map
                (\quality ->
                    let
                        qualityStr =
                            case quality of
                                Major ->
                                    "Major"

                                Minor ->
                                    "minor"

                                Sixth ->
                                    "6th"

                                Seventh ->
                                    "7th"

                                MinorSeventh ->
                                    "minor 7th"

                                SemiDiminished ->
                                    "minor 7th b5 (semi-diminished)"
                    in
                        button Secondary
                            (if quality == preSelectedQuality then
                                Pressed
                             else
                                NotPressed
                            )
                            [ class "mr1 w4 tc"
                            , onClick (qualityToMsg quality)
                            ]
                            [ text qualityStr ]
                )
        )


viewPart : Chart -> ChartStatus -> PartIndex -> Part -> List (Html Msg)
viewPart chart status partIndex part =
    let
        isPartSelected =
            case status of
                EditStatus selection ->
                    case selection of
                        BarSelection _ ->
                            False

                        PartSelection partIndex1 ->
                            partIndex == partIndex1

                ViewStatus ->
                    False

        partCell s =
            div
                ((case status of
                    EditStatus _ ->
                        [ onClick (SelectPart partIndex) ]

                    ViewStatus ->
                        []
                 )
                    ++ [ class "dtc w2 v-mid tc sans-serif"
                       , classList [ ( "bg-moon-gray", isPartSelected ) ]
                       ]
                )
                [ text s ]

        isBarSelected : BarIndex -> Bool
        isBarSelected barIndex =
            case status of
                EditStatus selection ->
                    case selection of
                        BarSelection barReference ->
                            partIndex == barReference.partIndex && barIndex == barReference.barIndex

                        PartSelection partIndex1 ->
                            partIndex == partIndex1

                ViewStatus ->
                    False
    in
        case part of
            Part partName bars ->
                bars
                    |> List.greedyGroupsOf nbBarsByRow
                    |> List.indexedMap
                        (\rowIndex rowBars ->
                            div [ class "dt-row h3" ]
                                (partCell
                                    (if rowIndex == 0 then
                                        partName
                                     else
                                        ""
                                    )
                                    :: (let
                                            nonEmptyBars =
                                                rowBars
                                                    |> List.indexedMap
                                                        (\barIndexInRow bar ->
                                                            let
                                                                barIndex =
                                                                    rowIndex * nbBarsByRow + barIndexInRow
                                                            in
                                                                viewBar
                                                                    status
                                                                    (isBarSelected barIndex)
                                                                    (SelectBar (BarReference partIndex barIndex))
                                                                    bar
                                                        )

                                            nbPaddingBars =
                                                nbBarsByRow - List.length nonEmptyBars

                                            emptyBar =
                                                div [ class "dtc" ]
                                                    [ barCell [] ]

                                            paddingBars =
                                                List.repeat nbPaddingBars emptyBar
                                        in
                                            case status of
                                                EditStatus _ ->
                                                    nonEmptyBars ++ paddingBars

                                                ViewStatus ->
                                                    paddingBars ++ nonEmptyBars
                                       )
                                )
                        )

            PartRepeat partName ->
                [ div [ class "dt-row h2" ]
                    (partCell partName
                        :: (List.repeat nbBarsByRow BarRepeat
                                |> List.indexedMap
                                    (\barIndex bar ->
                                        viewBar status (isBarSelected barIndex) (SelectPart partIndex) bar
                                    )
                           )
                    )
                ]


viewBar : ChartStatus -> Bool -> Msg -> Bar -> Html Msg
viewBar status isSelected msg bar =
    div
        ([ class
            ("dtc ba b--mid-gray f3 f2-ns "
                ++ (case status of
                        ViewStatus ->
                            "cursor-default"

                        EditStatus _ ->
                            "pointer"
                   )
            )
         , classList [ ( "bg-moon-gray", isSelected ) ]
         ]
            ++ (case status of
                    EditStatus _ ->
                        [ onClick msg ]

                    ViewStatus ->
                        []
               )
        )
        [ let
            barCellWithSvg children =
                barCell
                    [ svg [ Svg.Attributes.class "h-100 w-100 v-mid" ]
                        children
                    ]
          in
            case bar of
                Bar chords ->
                    case chords of
                        [ chord ] ->
                            barCellWithSvg
                                [ Svg.text_
                                    [ Svg.Attributes.x "50%"
                                    , Svg.Attributes.y "50%"
                                    , Svg.Attributes.textAnchor "middle"
                                    , Svg.Attributes.dominantBaseline "central"
                                    ]
                                    [ Svg.text (Music.Chord.toString chord) ]
                                ]

                        [ chord1, chord2 ] ->
                            barCellWithSvg
                                [ Svg.line
                                    [ Svg.Attributes.x1 "0"
                                    , Svg.Attributes.y1 "100%"
                                    , Svg.Attributes.x2 "100%"
                                    , Svg.Attributes.y2 "0"
                                    , Svg.Attributes.class "stroke-mid-gray"
                                    ]
                                    []
                                , Svg.text_
                                    [ Svg.Attributes.x "25%"
                                    , Svg.Attributes.y "25%"
                                    , Svg.Attributes.dy "0.1em"
                                    , Svg.Attributes.textAnchor "middle"
                                    , Svg.Attributes.dominantBaseline "central"
                                    ]
                                    [ Svg.text (Music.Chord.toString chord1) ]
                                , Svg.text_
                                    [ Svg.Attributes.x "75%"
                                    , Svg.Attributes.y "75%"
                                    , Svg.Attributes.dy "-0.1em"
                                    , Svg.Attributes.textAnchor "middle"
                                    , Svg.Attributes.dominantBaseline "central"
                                    ]
                                    [ Svg.text (Music.Chord.toString chord2) ]
                                ]

                        [ chord1, chord2, chord3 ] ->
                            barCellWithSvg
                                [ Svg.line
                                    [ Svg.Attributes.x1 "0"
                                    , Svg.Attributes.y1 "50%"
                                    , Svg.Attributes.x2 "100%"
                                    , Svg.Attributes.y2 "50%"
                                    , Svg.Attributes.class "stroke-mid-gray"
                                    ]
                                    []
                                , Svg.line
                                    [ Svg.Attributes.x1 "50%"
                                    , Svg.Attributes.y1 "50%"
                                    , Svg.Attributes.x2 "50%"
                                    , Svg.Attributes.y2 "100%"
                                    , Svg.Attributes.class "stroke-mid-gray"
                                    ]
                                    []
                                , Svg.text_
                                    [ Svg.Attributes.x "50%"
                                    , Svg.Attributes.y "25%"
                                    , Svg.Attributes.textAnchor "middle"
                                    , Svg.Attributes.dominantBaseline "central"
                                    ]
                                    [ Svg.text (Music.Chord.toString chord1) ]
                                , Svg.text_
                                    [ Svg.Attributes.x "25%"
                                    , Svg.Attributes.y "75%"
                                    , Svg.Attributes.textAnchor "middle"
                                    , Svg.Attributes.dominantBaseline "central"
                                    ]
                                    [ Svg.text (Music.Chord.toString chord2) ]
                                , Svg.text_
                                    [ Svg.Attributes.x "75%"
                                    , Svg.Attributes.y "75%"
                                    , Svg.Attributes.textAnchor "middle"
                                    , Svg.Attributes.dominantBaseline "central"
                                    ]
                                    [ Svg.text (Music.Chord.toString chord3) ]
                                ]

                        [ chord1, chord2, chord3, chord4 ] ->
                            barCellWithSvg
                                [ Svg.line
                                    [ Svg.Attributes.x1 "0"
                                    , Svg.Attributes.y1 "50%"
                                    , Svg.Attributes.x2 "100%"
                                    , Svg.Attributes.y2 "50%"
                                    , Svg.Attributes.class "stroke-mid-gray"
                                    ]
                                    []
                                , Svg.line
                                    [ Svg.Attributes.x1 "50%"
                                    , Svg.Attributes.y1 "0"
                                    , Svg.Attributes.x2 "50%"
                                    , Svg.Attributes.y2 "100%"
                                    , Svg.Attributes.class "stroke-mid-gray"
                                    ]
                                    []
                                , Svg.text_
                                    [ Svg.Attributes.x "25%"
                                    , Svg.Attributes.y "25%"
                                    , Svg.Attributes.textAnchor "middle"
                                    , Svg.Attributes.dominantBaseline "central"
                                    ]
                                    [ Svg.text (Music.Chord.toString chord1) ]
                                , Svg.text_
                                    [ Svg.Attributes.x "75%"
                                    , Svg.Attributes.y "25%"
                                    , Svg.Attributes.textAnchor "middle"
                                    , Svg.Attributes.dominantBaseline "central"
                                    ]
                                    [ Svg.text (Music.Chord.toString chord2) ]
                                , Svg.text_
                                    [ Svg.Attributes.x "25%"
                                    , Svg.Attributes.y "75%"
                                    , Svg.Attributes.textAnchor "middle"
                                    , Svg.Attributes.dominantBaseline "central"
                                    ]
                                    [ Svg.text (Music.Chord.toString chord3) ]
                                , Svg.text_
                                    [ Svg.Attributes.x "75%"
                                    , Svg.Attributes.y "75%"
                                    , Svg.Attributes.textAnchor "middle"
                                    , Svg.Attributes.dominantBaseline "central"
                                    ]
                                    [ Svg.text (Music.Chord.toString chord4) ]
                                ]

                        _ ->
                            text "TODO"

                BarRepeat ->
                    barCellWithSvg
                        [ Svg.text_
                            [ Svg.Attributes.x "50%"
                            , Svg.Attributes.y "50%"
                            , Svg.Attributes.textAnchor "middle"
                            , Svg.Attributes.dominantBaseline "central"
                            ]
                            [ Svg.text "–" ]
                        ]
        ]


barCell : List (Html msg) -> Html msg
barCell children =
    div [ class "aspect-ratio aspect-ratio--4x3" ]
        [ div [ class "aspect-ratio--object" ]
            children
        ]



-- WIDGETS


type Purpose
    = Primary
    | Secondary


type ButtonState
    = Pressed
    | NotPressed


button : Purpose -> ButtonState -> List (Attribute msg) -> List (Html msg) -> Html msg
button purpose state attributes =
    Html.button
        (attributes
            ++ [ class
                    ("pointer f5 fw4 lh-title ba br2 ph3 pv2 mb2 dib "
                        ++ (case purpose of
                                Primary ->
                                    "b--transparent bg-blue hover-bg-dark-blue white"

                                Secondary ->
                                    "b--mid-gray hover-bg-moon-gray "
                                        ++ (case state of
                                                Pressed ->
                                                    "bg-light-silver"

                                                NotPressed ->
                                                    "bg-transparent"
                                           )
                           )
                    )
               ]
        )


card : String -> String -> List (Html msg) -> Html msg
card titleLeft titleRight children =
    div [ class "w-60-l mv5" ]
        ([ div [ class "cf w-100 mt1" ]
            [ div [ class "fl w-90" ]
                [ h1 [ class "f5 mv0" ]
                    [ text titleLeft ]
                ]
            , div [ class "fl w-10 tr" ]
                [ h2 [ class "f5 mv0" ]
                    [ text titleRight ]
                ]
            ]
         ]
            ++ children
        )


toolbar : List (Html msg) -> Html msg
toolbar =
    div [ class "mv3" ]



-- DECODERS


noteDecoder : String -> Decoder Note
noteDecoder string =
    case Note.fromString string of
        Just note ->
            Decode.succeed note

        Nothing ->
            Decode.fail string


qualityDecoder : String -> Decoder Quality
qualityDecoder string =
    case string of
        "Major" ->
            Decode.succeed Major

        "minor" ->
            Decode.succeed Minor

        "7th" ->
            Decode.succeed Seventh

        _ ->
            Decode.fail string



-- FORMATTERS


keyToString : Key -> String
keyToString (Key note) =
    Note.toString note<|MERGE_RESOLUTION|>--- conflicted
+++ resolved
@@ -409,60 +409,10 @@
 
 
 view : Model -> Html Msg
-<<<<<<< HEAD
-view { chart, status, viewKey } =
-    let
-        (Key viewNote) =
-            viewKey
-    in
-        card chart.title
-            (keyToString chart.key)
-            [ table
-                [ class "mv3 dt--fixed collapse" ]
-                [ let
-                    viewedChart =
-                        case status of
-                            EditStatus _ ->
-                                chart
-
-                            ViewStatus ->
-                                chart
-                                    |> Music.Chart.transpose viewKey
-                  in
-                    tbody []
-                        (viewedChart.parts
-                            |> List.indexedMap (viewPart chart status)
-                            |> List.concat
-                        )
-                ]
-            , case status of
-                EditStatus selection ->
-                    div []
-                        [ button Primary
-                            NotPressed
-                            [ onClick Save ]
-                            [ text "Save" ]
-                        , case selection of
-                            BarSelection barReference ->
-                                case getBarAtReference barReference chart of
-                                    Nothing ->
-                                        text youFoundABugMessage
-
-                                    Just selectedBar ->
-                                        viewBarEditor chart barReference selectedBar
-
-                            PartSelection partIndex ->
-                                case List.getAt partIndex chart.parts of
-                                    Nothing ->
-                                        text youFoundABugMessage
-
-                                    Just part ->
-                                        viewPartEditor chart partIndex part
-=======
 view { chart, status, viewedKey } =
     card chart.title
         (keyToString chart.key)
-        ([ div [ class "dt dt--fixed collapse mv3 athelas" ]
+        [ div [ class "dt dt--fixed collapse mv3 athelas" ]
             (let
                 viewedChart =
                     case status of
@@ -473,81 +423,53 @@
                             chart
                                 |> Music.Chart.transpose viewedKey
              in
-                viewedChart
-                    |> .parts
+                viewedChart.parts
                     |> List.indexedMap (viewPart chart status)
                     |> List.concat
             )
-         ]
-            ++ (case status of
-                    EditStatus _ ->
-                        []
-
-                    ViewStatus ->
-                        [ toolbar
-                            [ label []
-                                [ text "Transpose to: "
-                                , let
-                                    (Key viewedNote) =
-                                        viewedKey
-                                  in
-                                    viewSelectNote viewedNote (Key >> SetViewKey)
-                                ]
-                            ]
->>>>>>> 915113a1
+        , case status of
+            EditStatus selection ->
+                div []
+                    [ button Primary
+                        NotPressed
+                        [ onClick Save ]
+                        [ text "Save" ]
+                    , case selection of
+                        BarSelection barReference ->
+                            case getBarAtReference barReference chart of
+                                Nothing ->
+                                    text youFoundABugMessage
+
+                                Just selectedBar ->
+                                    viewBarEditor chart barReference selectedBar
+
+                        PartSelection partIndex ->
+                            case List.getAt partIndex chart.parts of
+                                Nothing ->
+                                    text youFoundABugMessage
+
+                                Just part ->
+                                    viewPartEditor chart partIndex part
+                    ]
+
+            ViewStatus ->
+                div []
+                    [ toolbar
+                        [ label []
+                            [ text "Transpose to: "
+                            , let
+                                (Key viewedNote) =
+                                    viewedKey
+                              in
+                                viewSelectNote viewedNote (Key >> SetViewKey)
+                            ]
                         ]
-               )
-            ++ [ (case status of
-                    EditStatus selection ->
-                        div []
-                            [ button Primary
-                                NotPressed
-                                [ onClick Save ]
-                                [ text "Save" ]
-                            , (case selection of
-                                BarSelection barReference ->
-                                    case getBarAtReference barReference chart of
-                                        Nothing ->
-                                            text youFoundABugMessage
-
-                                        Just selectedBar ->
-                                            viewBarEditor chart barReference selectedBar
-
-                                PartSelection partIndex ->
-                                    case List.getAt partIndex chart.parts of
-                                        Nothing ->
-                                            text youFoundABugMessage
-
-                                        Just part ->
-                                            viewPartEditor chart partIndex part
-                              )
-                            ]
-
-<<<<<<< HEAD
-                ViewStatus ->
-                    div []
-                        [ toolbar
-                            [ label []
-                                [ text "Transpose to: "
-                                , viewSelectNote viewNote (Key >> SetViewKey)
-                                ]
-                            ]
-                        , button Primary
-                            NotPressed
-                            [ onClick Edit ]
-                            [ text "Edit" ]
-                        ]
-            ]
-=======
-                    ViewStatus ->
-                        button Primary
-                            NotPressed
-                            [ onClick Edit ]
-                            [ text "Edit" ]
-                 )
-               ]
-        )
->>>>>>> 915113a1
+                    , button Primary
+                        NotPressed
+                        [ onClick Edit ]
+                        [ text "Edit" ]
+                    ]
+        ]
 
 
 viewBarEditor : Chart -> BarReference -> Bar -> Html Msg
